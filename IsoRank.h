//
//  IsoRank.h
//  Sparse_Matrix
//
//  Created by Ali Hajimirza on 6/14/13.
//  Copyright (c) 2013 Ali Hajimirza. All rights reserved.
//

#ifndef Sparse_Matrix_IsoRank_h
#define Sparse_Matrix_IsoRank_h

#include "SparseMatrix.h"
#include "Tarjan.h"
#include "util.h"
#include  "greedy_algorithms.h"
#include <vector>

int GREEDY = 0;
int CON_ENF_1 = 1;
int CON_ENF_2 = 2;
int CON_ENF_3 = 3;
int CON_ENF_4 = 4;



template <typename DT>
void isoRank(SparseMatrix<DT>& matrix_A, SparseMatrix<DT>& matrix_B, int matching_algorithm)
{
  if (!matrix_A.isSquare() || !matrix_B.isSquare())
    {
      throw NotASquareMatrixException();
    }
    
  if (!matrix_A.isSymmetric() || !matrix_B.isSymmetric())
    {
        throw NotASymmetricMatrixException();
    }
    
    // Degree distribution statistics
    
    
     SparseMatrix<DT>* kron_prod = matrix_A.kron(matrix_B);
    
   
    vector<vertex*> * vertices = graph_con_com(kron_prod, kron_prod->getNumberOfColumns());
    double** eigenValues = new double*[kron_prod->getNumberOfColumns()];
    vector<vector<int>*> comp_mask_values (kron_prod->getNumberOfColumns()); 

    for(int i=0; i < kron_prod->getNumberOfColumns(); i++ )
    {
        vector<int>* comp_mask = component_mask(*vertices, i);
        comp_mask_values[i] = comp_mask;
        if (comp_mask == NULL)
        {
	  eigenValues[i]=NULL;
            continue;
        }
    
        SparseMatrix<DT>* L = kron_prod->getScatteredSelection(*comp_mask,*comp_mask);
        
        DT* sum = L->sum_rows();
        DT* D_neg1  = new DT[L->getNumberOfRows()];
        DT* D_0pt5  = new DT[L->getNumberOfRows()];
        DT* D_neg0pt5  = new DT[L->getNumberOfRows()];
        
        for(int j=0; j < L->getNumberOfRows(); j++)
        {
            D_neg1[j] = 1.0/sum[j];
            D_0pt5[j] = sqrt(sum[j]);
            D_neg0pt5[j] = 1.0/D_0pt5[j];
        }
    
        //SparseMatrix<DT>* M = L->vec_times_mat(D_neg1,L->getNumberOfRows() );
	SparseMatrix<DT>* lTimesD = L->vec_times_mat(D_neg0pt5,L->getNumberOfRows());
        SparseMatrix<DT>* Ms = lTimesD->mat_times_vec(D_neg0pt5, L->getNumberOfRows());
		delete lTimesD;
        if(!Ms->isSymmetric())
        {
            throw NotASymmetricMatrixException();
        }
    
	//  cout<< "Ms Matrix" << endl << *Ms << endl;

        double* eigenVec=  Ms->getTopEigenVector();
        double vecLength = 0;
        for (int j=0; j < L->getNumberOfRows(); j++)
        {
            eigenVec[j] *= D_0pt5[j];
            vecLength += pow(eigenVec[j],2);
        }
        
        vecLength = sqrt(vecLength);
        
        int coef = 1;
        if( eigenVec[0] < 0)
        {
            coef = -1;
        }
        
        for (int j=0; j < L->getNumberOfRows(); j++)
        {
            eigenVec[j] = coef* (eigenVec[j]/vecLength);
	    //    cout << eigenVec[j] << ", ";
        }
        
        eigenValues[i] = eigenVec;
        
        delete L;
        delete [] sum;
        delete [] D_neg1;
        delete [] D_0pt5;
        delete [] D_neg0pt5;
        //delete M;
        delete Ms;
    

    //Algorithms

    }


    SparseMatrix<double>* scores;
    vector<int>* comp_mask_curr=comp_mask_values[0];
    int counter_eig_vector=0;
    int counter_comp_mask=0;
    
    
    for(int k=0;k<kron_prod->getNumberOfColumns();k++){
        double* eigenvector=eigenValues[k];
        if(eigenvector!=NULL) {
<<<<<<< HEAD
	  comp_mask_curr=comp_mask_values[k];
	  int* tmp = new int[10];
	  scores= reshape(eigenvector,matrix_A.getNumberOfRows(),matrix_B.getNumberOfColumns(),*comp_mask_curr);

	    int* assignment = new int[matrix_A.getNumberOfRows()];
=======
            for(int j=0;j<scores->getNumberOfRows();j++){
                for(int i=0;i<scores->getNumberOfColumns();i++){
                    if((*comp_mask_curr)[counter_comp_mask]==1){
                        (*scores)[j][i]=eigenvector[counter_eig_vector];
                        counter_eig_vector++;
                    }
                    else{
                        (*scores)[j][i]=0;
                    }
                    counter_comp_mask++;
                }
        }
	int* assignment = new int[matrix_A.getNumberOfRows()];
>>>>>>> e5136c52
            
            switch (matching_algorithm)
            {
                case 0:
                    greedy_1(*scores,assignment);
                    break;
                case 1:
                     greedy_connectivity_1(*scores,matrix_A,matrix_B,assignment);
                    break;
                case 2:
                     greedy_connectivity_2(*scores,matrix_A,matrix_B,assignment);
                    break;
                case 3:
                     greedy_connectivity_3(*scores,matrix_A,matrix_B,assignment);
                    break;
                case 4:
		  greedy_connectivity_4(*scores,matrix_A,matrix_B,assignment,100);
                    break;
                default:
                    break;
            }
	               for(int i=0;i<matrix_A.getNumberOfRows();i++){
                printf(" graph1: %d graph2: %d\n",i,assignment[i]);
            }
			delete [] assignment;
<<<<<<< HEAD


	    }
=======
}
>>>>>>> e5136c52
    }
    

  //comp_mask_values[i]
    //eigenValues[i]
	 for(int k=0;k<kron_prod->getNumberOfColumns();k++)
	{
        delete [] eigenValues[k];
	}
	delete scores;
	 typename vector<vector<int>*>::iterator i;
    for ( i = comp_mask_values.begin() ; i < comp_mask_values.end(); ++i )
    {
        delete  * i;
    }


    typename vector<vertex*>::iterator it;
    for ( it = vertices->begin() ; it < vertices->end(); ++it )
    {
        delete * it;
    }
    delete vertices;
    delete kron_prod;
	
    
}

#endif<|MERGE_RESOLUTION|>--- conflicted
+++ resolved
@@ -128,13 +128,12 @@
     for(int k=0;k<kron_prod->getNumberOfColumns();k++){
         double* eigenvector=eigenValues[k];
         if(eigenvector!=NULL) {
-<<<<<<< HEAD
 	  comp_mask_curr=comp_mask_values[k];
 	  int* tmp = new int[10];
 	  scores= reshape(eigenvector,matrix_A.getNumberOfRows(),matrix_B.getNumberOfColumns(),*comp_mask_curr);
 
 	    int* assignment = new int[matrix_A.getNumberOfRows()];
-=======
+
             for(int j=0;j<scores->getNumberOfRows();j++){
                 for(int i=0;i<scores->getNumberOfColumns();i++){
                     if((*comp_mask_curr)[counter_comp_mask]==1){
@@ -148,7 +147,6 @@
                 }
         }
 	int* assignment = new int[matrix_A.getNumberOfRows()];
->>>>>>> e5136c52
             
             switch (matching_algorithm)
             {
@@ -174,13 +172,10 @@
                 printf(" graph1: %d graph2: %d\n",i,assignment[i]);
             }
 			delete [] assignment;
-<<<<<<< HEAD
 
 
 	    }
-=======
 }
->>>>>>> e5136c52
     }
     
 
